/*
 * Licensed to the Apache Software Foundation (ASF) under one or more
 * contributor license agreements.  See the NOTICE file distributed with
 * this work for additional information regarding copyright ownership.
 * The ASF licenses this file to You under the Apache License, Version 2.0
 * (the "License"); you may not use this file except in compliance with
 * the License.  You may obtain a copy of the License at
 *
 *    http://www.apache.org/licenses/LICENSE-2.0
 *
 * Unless required by applicable law or agreed to in writing, software
 * distributed under the License is distributed on an "AS IS" BASIS,
 * WITHOUT WARRANTIES OR CONDITIONS OF ANY KIND, either express or implied.
 * See the License for the specific language governing permissions and
 * limitations under the License.
 */

package spark.ui

import scala.xml.Node

import spark.SparkContext

/** Utility functions for generating XML pages with spark content. */
private[spark] object UIUtils {
  import Page._

  /** Returns a spark page with correctly formatted headers */
  def headerSparkPage(content: => Seq[Node], sc: SparkContext, title: String, page: Page.Value)
  : Seq[Node] = {
    val jobs = page match {
      case Jobs => <li class="active"><a href="/stages">Jobs</a></li>
      case _ => <li><a href="/stages">Jobs</a></li>
    }
    val storage = page match {
      case Storage => <li class="active"><a href="/storage">Storage</a></li>
      case _ => <li><a href="/storage">Storage</a></li>
    }
    val environment = page match {
      case Environment => <li class="active"><a href="/environment">Environment</a></li>
      case _ => <li><a href="/environment">Environment</a></li>
    }
    val executors = page match {
      case Executors => <li class="active"><a href="/executors">Executors</a></li>
      case _ => <li><a href="/executors">Executors</a></li>
    }

    <html>
      <head>
        <meta http-equiv="Content-type" content="text/html; charset=utf-8" />
        <link rel="stylesheet" href="/static/bootstrap.min.css" type="text/css" />
        <link rel="stylesheet" href="/static/webui.css" type="text/css" />
        <link rel="stylesheet" href="/static/bootstrap-responsive.min.css" type="text/css" />
        <script src="/static/sorttable.js"></script>
        <title>{sc.appName} - {title}</title>
        <style type="text/css">
          table.sortable thead {{ cursor: pointer; }}
        </style>
      </head>
      <body>
        <div class="container">

          <div class="row">
            <div class="span12">
              <div class="navbar">
                <div class="navbar-inner">
                  <div class="container">
<<<<<<< HEAD
                    <div class="brand"><img src="/static/spark-logo-77x50px-hd.png" /></div>
                    <ul class="nav nav-pills">
                      {storage}
=======
                    <a href="/" class="brand"><img src="/static/spark-logo-77x50px-hd.png" /></a>
                    <ul class="nav">
>>>>>>> 5133e4be
                      {jobs}
                      {storage}
                      {environment}
                      {executors}
                    </ul>
<<<<<<< HEAD
                    <ul id="infolist" class="text">
                      <li>Application: <strong>{sc.appName}</strong></li>
                      <li>Executors: <strong>{sc.getExecutorStorageStatus.size}</strong></li>
                    </ul>
=======
                    <p class="navbar-text pull-right">Application: <strong>{sc.appName}</strong></p>
>>>>>>> 5133e4be
                  </div>
                </div>
              </div>
            </div>
          </div>

          <div class="row" style="padding-top: 5px;">
            <div class="span12">
              <h3 style="vertical-align: bottom; display: inline-block;">
                {title}
              </h3>
            </div>
          </div>
          <hr/>
          {content}
        </div>
      </body>
    </html>
  }

  /** Returns a page with the spark css/js and a simple format. Used for scheduler UI. */
  def basicSparkPage(content: => Seq[Node], title: String): Seq[Node] = {
    <html>
      <head>
        <meta http-equiv="Content-type" content="text/html; charset=utf-8" />
        <link rel="stylesheet" href="/static/bootstrap.min.css" type="text/css" />
        <link rel="stylesheet" href="/static/bootstrap-responsive.min.css" type="text/css" />
        <script src="/static/sorttable.js"></script>
        <title>{title}</title>
        <style type="text/css">
          table.sortable thead {{ cursor: pointer; }}
        </style>
      </head>
      <body>
        <div class="container">
          <div class="row">
            <div class="span2">
              <img src="/static/spark_logo.png" />
            </div>
            <div class="span10">
              <h3 style="vertical-align: bottom; margin-top: 40px; display: inline-block;">
                {title}
              </h3>
            </div>
          </div>
          {content}
        </div>
      </body>
    </html>
  }

  /** Returns an HTML table constructed by generating a row for each object in a sequence. */
  def listingTable[T](headers: Seq[String], makeRow: T => Seq[Node], rows: Seq[T]): Seq[Node] = {
    <table class="table table-bordered table-striped table-condensed sortable">
      <thead>{headers.map(h => <th>{h}</th>)}</thead>
      <tbody>
        {rows.map(r => makeRow(r))}
      </tbody>
    </table>
  }
}<|MERGE_RESOLUTION|>--- conflicted
+++ resolved
@@ -65,27 +65,14 @@
               <div class="navbar">
                 <div class="navbar-inner">
                   <div class="container">
-<<<<<<< HEAD
-                    <div class="brand"><img src="/static/spark-logo-77x50px-hd.png" /></div>
-                    <ul class="nav nav-pills">
-                      {storage}
-=======
                     <a href="/" class="brand"><img src="/static/spark-logo-77x50px-hd.png" /></a>
                     <ul class="nav">
->>>>>>> 5133e4be
                       {jobs}
                       {storage}
                       {environment}
                       {executors}
                     </ul>
-<<<<<<< HEAD
-                    <ul id="infolist" class="text">
-                      <li>Application: <strong>{sc.appName}</strong></li>
-                      <li>Executors: <strong>{sc.getExecutorStorageStatus.size}</strong></li>
-                    </ul>
-=======
                     <p class="navbar-text pull-right">Application: <strong>{sc.appName}</strong></p>
->>>>>>> 5133e4be
                   </div>
                 </div>
               </div>
